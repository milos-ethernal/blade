--- conflicted
+++ resolved
@@ -341,17 +341,22 @@
 		log.Fatal(err)
 	}
 
-<<<<<<< HEAD
+	ZexCoinERC20, err = contracts.DecodeArtifact(readTestContractContent("ZexCoinERC20.json"))
+	if err != nil {
+		log.Fatal(err)
+	}
+
+	ZexNFT, err = contracts.DecodeArtifact(readTestContractContent("ZexNFT.json"))
+	if err != nil {
+		log.Fatal(err)
+	}
+
 	// Apex contracts
 	BridgeContract, err = contracts.DecodeArtifact([]byte(BridgeArtifact))
-=======
-	ZexCoinERC20, err = contracts.DecodeArtifact(readTestContractContent("ZexCoinERC20.json"))
->>>>>>> b1c6cf1c
-	if err != nil {
-		log.Fatal(err)
-	}
-
-<<<<<<< HEAD
+	if err != nil {
+		log.Fatal(err)
+	}
+
 	ClaimsHelper, err = contracts.DecodeArtifact([]byte(ClaimsHelperArtifact))
 	if err != nil {
 		log.Fatal(err)
@@ -378,9 +383,6 @@
 	}
 
 	ValidatorsContract, err = contracts.DecodeArtifact([]byte(ValidatorsArtifact))
-=======
-	ZexNFT, err = contracts.DecodeArtifact(readTestContractContent("ZexNFT.json"))
->>>>>>> b1c6cf1c
 	if err != nil {
 		log.Fatal(err)
 	}
@@ -436,7 +438,8 @@
 		"RootERC20":                       RootERC20,
 		"TestSimple":                      TestSimple,
 		"TestRewardToken":                 TestRewardToken,
-<<<<<<< HEAD
+		"ZexCoinERC20":                    ZexCoinERC20,
+		"ZexNFT":                          ZexNFT,
 		"BridgeContract":                  BridgeContract,
 		"ClaimsHelper":                    ClaimsHelper,
 		"ClaimsManager":                   ClaimsManager,
@@ -444,10 +447,6 @@
 		"SlotsManager":                    SlotsManager,
 		"UTXOsManager":                    UTXOsManager,
 		"ValidatorsContract":              ValidatorsContract,
-=======
-		"ZexCoinERC20":                    ZexCoinERC20,
-		"ZexNFT":                          ZexNFT,
->>>>>>> b1c6cf1c
 	}
 }
 
