package e2e

import (
	"math/big"
	"testing"
	"time"

	"github.com/stretchr/testify/require"
	"github.com/umbracle/ethgo"

	"github.com/0xPolygon/polygon-edge/consensus/polybft"
	"github.com/0xPolygon/polygon-edge/consensus/polybft/contractsapi"
	"github.com/0xPolygon/polygon-edge/crypto"
	"github.com/0xPolygon/polygon-edge/e2e-polybft/framework"
	"github.com/0xPolygon/polygon-edge/helper/tests"
	bladeRPC "github.com/0xPolygon/polygon-edge/jsonrpc"
	"github.com/0xPolygon/polygon-edge/types"
)

var (
	one = big.NewInt(1)
)

func TestE2E_JsonRPC(t *testing.T) {
	const epochSize = uint64(5)

	preminedAcct, err := crypto.GenerateECDSAKey()
	require.NoError(t, err)

	cluster := framework.NewTestCluster(t, 4,
		framework.WithEpochSize(int(epochSize)),
		framework.WithPremine(preminedAcct.Address()),
		framework.WithBurnContract(&polybft.BurnContractInfo{BlockNumber: 0, Address: types.ZeroAddress}),
		framework.WithHTTPS("/etc/ssl/certs/localhost.pem", "/etc/ssl/private/localhost.key"),
	)
	defer cluster.Stop()

	cluster.WaitForReady(t)

	newEthClient, err := bladeRPC.NewEthClient(cluster.Servers[0].JSONRPCAddr())
	require.NoError(t, err)

	t.Run("eth_blockNumber", func(t *testing.T) {
		require.NoError(t, cluster.WaitForBlock(epochSize, 15*time.Second))

		blockNumber, err := newEthClient.BlockNumber()
		require.NoError(t, err)
		require.GreaterOrEqual(t, blockNumber, epochSize)

		require.NoError(t, cluster.WaitForBlock(blockNumber+1, 5*time.Second))

		blockNumber, err = newEthClient.BlockNumber()
		require.NoError(t, err)
		require.GreaterOrEqual(t, blockNumber, epochSize)
	})

	t.Run("eth_getBlock", func(t *testing.T) {
		blockByNumber, err := newEthClient.GetBlockByNumber(bladeRPC.BlockNumber(epochSize), false)
		require.NoError(t, err)
		require.NotNil(t, blockByNumber)
		require.Equal(t, epochSize, blockByNumber.Number())
		require.Empty(t, len(blockByNumber.Transactions)) // since we did not ask for the full block

		blockByNumber, err = newEthClient.GetBlockByNumber(bladeRPC.BlockNumber(epochSize), true)
		require.NoError(t, err)
		require.Equal(t, epochSize, blockByNumber.Number())
		// since we asked for the full block, and epoch ending block has a transaction
		require.Equal(t, 1, len(blockByNumber.Transactions))

		blockByHash, err := newEthClient.GetBlockByHash(blockByNumber.Hash(), false)
		require.NoError(t, err)
		require.NotNil(t, blockByHash)
		require.Equal(t, epochSize, blockByHash.Number())
		require.Equal(t, blockByNumber.Hash(), blockByHash.Hash())

		blockByHash, err = newEthClient.GetBlockByHash(blockByNumber.Hash(), true)
		require.NoError(t, err)
		require.Equal(t, blockByNumber.Hash(), blockByHash.Hash())
		// since we asked for the full block, and epoch ending block has a transaction
		require.Equal(t, 1, len(blockByHash.Transactions))

		// get latest block
		latestBlock, err := newEthClient.GetBlockByNumber(bladeRPC.LatestBlockNumber, false)
		require.NoError(t, err)
		require.NotNil(t, latestBlock)
		require.GreaterOrEqual(t, latestBlock.Number(), epochSize)

		// get pending block
		pendingBlock, err := newEthClient.GetBlockByNumber(bladeRPC.PendingBlockNumber, false)
		require.NoError(t, err)
		require.NotNil(t, pendingBlock)
		require.GreaterOrEqual(t, pendingBlock.Number(), latestBlock.Number())

		// get earliest block
		earliestBlock, err := newEthClient.GetBlockByNumber(bladeRPC.EarliestBlockNumber, false)
		require.NoError(t, err)
		require.NotNil(t, earliestBlock)
		require.Equal(t, uint64(0), earliestBlock.Number())
	})

	t.Run("eth_getCode", func(t *testing.T) {
		deployTxn := cluster.Deploy(t, preminedAcct, contractsapi.TestSimple.Bytecode)
		require.True(t, deployTxn.Succeed())

		target := types.Address(deployTxn.Receipt().ContractAddress)

		code, err := newEthClient.GetCode(target, bladeRPC.LatestBlockNumberOrHash)
		require.NoError(t, err)
		require.NotEmpty(t, code)
	})

	t.Run("eth_getStorageAt", func(t *testing.T) {
		key1, err := crypto.GenerateECDSAKey()
		require.NoError(t, err)

		txn := cluster.Transfer(t, preminedAcct, key1.Address(), ethgo.Ether(1))
		require.True(t, txn.Succeed())

		txn = cluster.Deploy(t, key1, contractsapi.TestSimple.Bytecode)
		require.True(t, txn.Succeed())

		target := types.Address(txn.Receipt().ContractAddress)

		resp, err := newEthClient.GetStorageAt(target, types.Hash{}, bladeRPC.LatestBlockNumberOrHash)
		require.NoError(t, err)
		require.Equal(t, "0x0000000000000000000000000000000000000000000000000000000000000000", resp.String())

		setValueFn := contractsapi.TestSimple.Abi.GetMethod("setValue")

		newVal := big.NewInt(1)

		input, err := setValueFn.Encode([]interface{}{newVal})
		require.NoError(t, err)

		txn = cluster.SendTxn(t, key1, types.NewTx(types.NewLegacyTx(types.WithInput(input), types.WithTo(&target))))
		require.True(t, txn.Succeed())

		resp, err = newEthClient.GetStorageAt(target, types.Hash{}, bladeRPC.LatestBlockNumberOrHash)
		require.NoError(t, err)
		require.Equal(t, "0x0000000000000000000000000000000000000000000000000000000000000001", resp.String())
	})

	t.Run("eth_getTransactionByHash and eth_getTransactionReceipt", func(t *testing.T) {
		txn := cluster.Transfer(t, preminedAcct, types.StringToAddress("0xDEADBEEF"), one)
		require.True(t, txn.Succeed())

		ethTxn, err := newEthClient.GetTransactionByHash(types.Hash(txn.Receipt().TransactionHash))
		require.NoError(t, err)

		require.Equal(t, ethTxn.From(), preminedAcct.Address())

		receipt, err := newEthClient.GetTransactionReceipt(ethTxn.Hash())
		require.NoError(t, err)
		require.NotNil(t, receipt)
		require.Equal(t, ethTxn.Hash(), types.Hash(receipt.TransactionHash))
	})

	t.Run("eth_getTransactionCount", func(t *testing.T) {
		nonce, err := newEthClient.GetNonce(preminedAcct.Address(), bladeRPC.LatestBlockNumberOrHash)
		require.NoError(t, err)
		require.GreaterOrEqual(t, nonce, uint64(0)) // since we used this account in previous tests

		txn := cluster.Transfer(t, preminedAcct, types.StringToAddress("0xDEADBEEF"), one)
		require.True(t, txn.Succeed())

		newNonce, err := newEthClient.GetNonce(preminedAcct.Address(), bladeRPC.LatestBlockNumberOrHash)
		require.NoError(t, err)
		require.Equal(t, nonce+1, newNonce)
	})

	t.Run("eth_getBalance", func(t *testing.T) {
		balance, err := newEthClient.GetBalance(preminedAcct.Address(), bladeRPC.LatestBlockNumberOrHash)
		require.NoError(t, err)
		require.True(t, balance.Cmp(big.NewInt(0)) >= 0)

		receiver := types.StringToAddress("0xDEADFFFF")

		tokens := ethgo.Ether(1)

		txn := cluster.Transfer(t, preminedAcct, receiver, tokens)
		require.True(t, txn.Succeed())

		newBalance, err := newEthClient.GetBalance(receiver, bladeRPC.LatestBlockNumberOrHash)
		require.NoError(t, err)
		require.Equal(t, tokens, newBalance)
	})

	t.Run("eth_estimateGas", func(t *testing.T) {
		deployTxn := cluster.Deploy(t, preminedAcct, contractsapi.TestSimple.Bytecode)
		require.True(t, deployTxn.Succeed())

		target := types.Address(deployTxn.Receipt().ContractAddress)
		input := contractsapi.TestSimple.Abi.GetMethod("getValue").ID()

		estimatedGas, err := newEthClient.EstimateGas(&bladeRPC.CallMsg{
			From: preminedAcct.Address(),
			To:   &target,
			Data: input,
		})
		require.NoError(t, err)
		require.GreaterOrEqual(t, estimatedGas, uint64(0))
	})

	t.Run("eth_gasPrice", func(t *testing.T) {
		gasPrice, err := newEthClient.GasPrice()
		require.NoError(t, err)
		require.Greater(t, gasPrice, uint64(0)) // london fork is enabled, so gas price should be greater than 0
	})

	t.Run("eth_call", func(t *testing.T) {
		deployTxn := cluster.Deploy(t, preminedAcct, contractsapi.TestSimple.Bytecode)
		require.True(t, deployTxn.Succeed())

		target := types.Address(deployTxn.Receipt().ContractAddress)
		input := contractsapi.TestSimple.Abi.GetMethod("getValue").ID()

		acctZeroBalance, err := crypto.GenerateECDSAKey()
		require.NoError(t, err)

		resp, err := newEthClient.Call(&bladeRPC.CallMsg{
			From: types.Address(acctZeroBalance.Address()),
			To:   &target,
			Data: input,
		}, bladeRPC.LatestBlockNumber, nil)
		require.NoError(t, err)
		require.Equal(t, "0x0000000000000000000000000000000000000000000000000000000000000000", resp)
	})

	t.Run("eth_chainID", func(t *testing.T) {
		chainID, err := newEthClient.ChainID()
		require.NoError(t, err)
		require.Equal(t, big.NewInt(100), chainID) // default chainID
	})

	t.Run("eth_maxPriorityFeePerGas", func(t *testing.T) {
		maxPriorityFeePerGas, err := newEthClient.MaxPriorityFeePerGas()
		require.NoError(t, err)
		// london fork is enabled, so maxPriorityFeePerGas should be greater than 0
		require.True(t, maxPriorityFeePerGas.Cmp(big.NewInt(0)) > 0)
	})

	t.Run("eth_sendRawTransaction", func(t *testing.T) {
		receiver := types.StringToAddress("0xDEADFFFF")
		tokenAmount := ethgo.Ether(1)

		chainID, err := newEthClient.ChainID()
		require.NoError(t, err)

		gasPrice, err := newEthClient.GasPrice()
		require.NoError(t, err)

		newAccountKey, newAccountAddr := tests.GenerateKeyAndAddr(t)

		transferTxn := cluster.Transfer(t, preminedAcct, newAccountAddr, tokenAmount)
		require.True(t, transferTxn.Succeed())

		newAccountBalance, err := newEthClient.GetBalance(newAccountAddr, bladeRPC.LatestBlockNumberOrHash)
		require.NoError(t, err)
		require.Equal(t, tokenAmount, newAccountBalance)

		txn := types.NewTx(
			types.NewLegacyTx(
				types.WithNonce(0),
				types.WithFrom(newAccountAddr),
				types.WithTo(&receiver),
				types.WithValue(ethgo.Gwei(1)),
				types.WithGas(21000),
				types.WithGasPrice(new(big.Int).SetUint64(gasPrice)),
			))

		signedTxn, err := crypto.NewLondonSigner(chainID.Uint64()).SignTx(txn, newAccountKey)
		require.NoError(t, err)

		data := signedTxn.MarshalRLPTo(nil)

		hash, err := newEthClient.SendRawTransaction(data)
		require.NoError(t, err)
		require.NotEqual(t, types.ZeroHash, hash)
	})

<<<<<<< HEAD
	t.Run("eth_sendTransaction", func(t *testing.T) {
		deployTxn := cluster.Deploy(t, preminedAcct, contractsapi.TestSimple.Bytecode)
		require.NoError(t, deployTxn.Wait())
		require.True(t, deployTxn.Succeed())

		newNonce, err := newEthClient.GetNonce(preminedAcct.Address(), bladeRPC.LatestBlockNumberOrHash)
		require.NoError(t, err)

		target := types.Address(deployTxn.Receipt().ContractAddress)
		input := contractsapi.TestSimple.Abi.GetMethod("getValue").ID()

		gasPrice, err := newEthClient.GasPrice()
		require.NoError(t, err)

		txn := &bladeRPC.CallMsg{
			From:     types.ZeroAddress,
			To:       &target,
			Gas:      92100,
			GasPrice: new(big.Int).SetUint64(gasPrice),
			Nonce:    newNonce,
			Data:     input,
		}

		hash, err := newEthClient.SendTransactionCallMsg(txn)
		require.NoError(t, err)
		require.NotEqual(t, types.ZeroHash, hash)
	})

	t.Run("eth_signTransaction", func(t *testing.T) {
		deployTxn := cluster.Deploy(t, preminedAcct, contractsapi.TestSimple.Bytecode)
		require.NoError(t, deployTxn.Wait())
		require.True(t, deployTxn.Succeed())

		target := types.Address(deployTxn.Receipt().ContractAddress)
		input := contractsapi.TestSimple.Abi.GetMethod("getValue").ID()

		zeroAddress := types.ZeroAddress

		newNonce, err := newEthClient.GetNonce(target, bladeRPC.LatestBlockNumberOrHash)
		require.NoError(t, err)

		chainID, err := newEthClient.ChainID()
		require.NoError(t, err)

		gasPrice, err := newEthClient.GasPrice()
		require.NoError(t, err)

		txn := &bladeRPC.CallMsg{
			From:     zeroAddress,
			To:       &target,
			Gas:      2100,
			GasPrice: new(big.Int).SetUint64(gasPrice),
			//MaxPriorityFeePerGas: new(big.Int).SetUint64(0),
			//MaxFeePerGas:         new(big.Int).SetUint64(10),
			Nonce:   newNonce,
			Data:    input,
			ChainID: chainID,
		}

		res, err := newEthClient.SignTransaction(txn)
		require.NoError(t, err)
		require.NotEqual(t, types.ZeroHash, res.Tx.From)
		require.NotNil(t, res.Raw)
		require.NotEqual(t, 0, len(*res.Raw))
=======
	t.Run("eth_getHeaderByNumber", func(t *testing.T) {
		key1, err := crypto.GenerateECDSAKey()
		require.NoError(t, err)

		txn := cluster.Transfer(t, preminedAcct, key1.Address(), one)
		require.True(t, txn.Succeed())
		txReceipt := txn.Receipt()

		var header types.Header
		err = newEthClient.EndpointCall("eth_getHeaderByNumber", &header, ethgo.BlockNumber(txReceipt.BlockNumber))
		require.NoError(t, err)

		require.Equal(t, txReceipt.BlockNumber, header.Number)
		require.Equal(t, txReceipt.BlockHash, ethgo.Hash(header.Hash))
	})

	t.Run("eth_getHeaderByHash", func(t *testing.T) {
		key1, err := crypto.GenerateECDSAKey()
		require.NoError(t, err)

		txn := cluster.Transfer(t, preminedAcct, key1.Address(), one)
		require.True(t, txn.Succeed())
		txReceipt := txn.Receipt()

		var header types.Header
		err = newEthClient.EndpointCall("eth_getHeaderByHash", &header, txReceipt.BlockHash)
		require.NoError(t, err)

		require.Equal(t, txReceipt.BlockNumber, header.Number)
		require.Equal(t, txReceipt.BlockHash, ethgo.Hash(header.Hash))
>>>>>>> 5751c718
	})
}<|MERGE_RESOLUTION|>--- conflicted
+++ resolved
@@ -278,10 +278,8 @@
 		require.NotEqual(t, types.ZeroHash, hash)
 	})
 
-<<<<<<< HEAD
 	t.Run("eth_sendTransaction", func(t *testing.T) {
 		deployTxn := cluster.Deploy(t, preminedAcct, contractsapi.TestSimple.Bytecode)
-		require.NoError(t, deployTxn.Wait())
 		require.True(t, deployTxn.Succeed())
 
 		newNonce, err := newEthClient.GetNonce(preminedAcct.Address(), bladeRPC.LatestBlockNumberOrHash)
@@ -309,7 +307,6 @@
 
 	t.Run("eth_signTransaction", func(t *testing.T) {
 		deployTxn := cluster.Deploy(t, preminedAcct, contractsapi.TestSimple.Bytecode)
-		require.NoError(t, deployTxn.Wait())
 		require.True(t, deployTxn.Succeed())
 
 		target := types.Address(deployTxn.Receipt().ContractAddress)
@@ -343,7 +340,8 @@
 		require.NotEqual(t, types.ZeroHash, res.Tx.From)
 		require.NotNil(t, res.Raw)
 		require.NotEqual(t, 0, len(*res.Raw))
-=======
+	})
+
 	t.Run("eth_getHeaderByNumber", func(t *testing.T) {
 		key1, err := crypto.GenerateECDSAKey()
 		require.NoError(t, err)
@@ -374,6 +372,5 @@
 
 		require.Equal(t, txReceipt.BlockNumber, header.Number)
 		require.Equal(t, txReceipt.BlockHash, ethgo.Hash(header.Hash))
->>>>>>> 5751c718
 	})
 }