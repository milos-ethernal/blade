--- conflicted
+++ resolved
@@ -46,11 +46,7 @@
         with:
           repository: Ethernal-Tech/apex-bridge
           ref: main
-<<<<<<< HEAD
-          token: ${{ secrets.APEX_ACCESS_TOKEN }}
-=======
           token: ${{ secrets.PERSONAL_ACCESS_TOKEN }}
->>>>>>> de089906
       - name: Build apex-bridge
         run: |
           go build
